import argparse
import logging
import os
import shutil
from datetime import datetime
from functools import partial
from glob import glob
import json
from multiprocessing import cpu_count

from streamd.md_analysis import run_md_analysis
from streamd.preparation.complex_preparation import run_complex_preparation
from streamd.preparation.ligand_preparation import prepare_input_ligands, check_mols
from streamd.utils.dask_init import init_dask_cluster, calc_dask
from streamd.utils.utils import filepath_type, run_check_subprocess, get_protein_resid_set
from streamd.mcpbpy_md import mcbpy_md


class RawTextArgumentDefaultsHelpFormatter(argparse.RawTextHelpFormatter, argparse.ArgumentDefaultsHelpFormatter):
    pass


def run_equilibration(wdir, project_dir, bash_log):
    if os.path.isfile(os.path.join(wdir, 'npt.gro')) and os.path.isfile(os.path.join(wdir, 'npt.cpt')):
        logging.warning(f'{wdir}. Checkpoint files after Equilibration exist. '
                        f'Equilibration step will be skipped ')
        return wdir
    cmd = f'wdir={wdir} bash {os.path.join(project_dir, "scripts/script_sh/equlibration.sh")}>> {os.path.join(wdir, bash_log)} 2>&1',
    if not run_check_subprocess(cmd, wdir, log=os.path.join(wdir, bash_log)):
        return None
    return wdir


def run_simulation(wdir, project_dir, bash_log):
    if os.path.isfile(os.path.join(wdir, 'md_out.tpr')) and os.path.isfile(os.path.join(wdir, 'md_out.cpt')) \
            and os.path.isfile(os.path.join(wdir, 'md_out.xtc')):
        logging.warning(f'{wdir}. md_out.xtc and md_out.tpr and  md_out.cpt exist. '
                        f'MD simulation step will be skipped. '
                        f'You can rerun the script and use --wdir_to_continue {wdir} --md_time time_in_ns to extend current trajectory.')
        return wdir
    cmd = f'wdir={wdir} bash {os.path.join(project_dir, "scripts/script_sh/md.sh")}>> {os.path.join(wdir, bash_log)} 2>&1'
    if not run_check_subprocess(cmd, wdir, log=os.path.join(wdir, bash_log)):
        return None
    return wdir


def continue_md_from_dir(wdir_to_continue, tpr, cpt, xtc, deffnm_prev, deffnm_next, mdtime_ns, project_dir, bash_log):
    def continue_md(tpr, cpt, xtc, wdir, new_mdtime_ps, deffnm_next, project_dir, bash_log):
        cmd = f'wdir={wdir} tpr={tpr} cpt={cpt} xtc={xtc} new_mdtime_ps={new_mdtime_ps} ' \
              f'deffnm_next={deffnm_next} bash {os.path.join(project_dir, "scripts/script_sh/continue_md.sh")}' \
              f'>> {os.path.join(wdir, bash_log)} 2>&1'
        if not run_check_subprocess(cmd, wdir, log=os.path.join(wdir, bash_log)):
            return None
        return wdir

    if tpr is None:
        tpr = os.path.join(wdir_to_continue, f'{deffnm_prev}.tpr')
    if cpt is None:
        cpt = os.path.join(wdir_to_continue, f'{deffnm_prev}.cpt')
    if xtc is None:
        xtc = os.path.join(wdir_to_continue, f'{deffnm_prev}.xtc')

    for i in [tpr, cpt, xtc]:
        if not os.path.isfile(i):
            logging.exception(
                f'No {i} file was found. Cannot continue the simulation. Calculations will be interrupted ',
                stack_info=True)
            return None

    new_mdtime_ps = int(mdtime_ns * 1000)

    # check previous existing files with the same name
    for f in glob(os.path.join(wdir_to_continue, f'{deffnm_next}*')):
        n = len(glob(os.path.join(wdir_to_continue, f'#{os.path.basename(f)}.*#'))) + 1
        new_f = os.path.join(wdir_to_continue, f'#{os.path.basename(f)}.{n}#')
        shutil.move(f, new_f)
        logging.warning(f'Backup previous file {f} to {new_f}')

    return continue_md(tpr=tpr, cpt=cpt, xtc=xtc, wdir=wdir_to_continue,
                       new_mdtime_ps=new_mdtime_ps, deffnm_next=deffnm_next, project_dir=project_dir, bash_log=bash_log)


def start(protein, wdir, lfile, system_lfile,
          forcefield_name, npt_time_ps, nvt_time_ps, mdtime_ns,
          topol, topol_itp_list, posre_list_protein,
          wdir_to_continue_list, deffnm_prev,
          tpr_prev, cpt_prev, xtc_prev, ligand_list_file_prev, ligand_resid,
          activate_gaussian, gaussian_exe, gaussian_basis, gaussian_memory,
<<<<<<< HEAD
          metal_resnames, metal_charges, mcpbpy_cut_off,
=======
>>>>>>> 15a85106
          hostfile, ncpu, clean_previous, not_clean_log_files, bash_log=None):
    '''
    :param protein: protein file - pdb or gro format
    :param wdir: None or path
    :param lfile: None or file
    :param system_lfile: None or file. Mol or sdf format
    :param forcefield_name: str
    :param clean_previous: boolean. Remove all previous md files
    :param mdtime_ns: float. Time in ns
    :param npt_time_ps: int. Time in ps
    :param nvt_time_ps: int. Time in ps
    :param topol: None or file
    :param topol_itp_list: None or list of files
    :param posre_list_protein: None or list of files
    :param wdir_to_continue_list: list of paths
    :param tpr_prev: None or file
    :param cpt_prev: None or file
    :param xtc_prev: None or file
    :param ligand_resid: UNL. Used for md analysis only if continue simulation
    :param ligand_list_file_prev: None or file
    :param deffnm_prev: md_out
    :param hostfile: None or file
    :param ncpu:
    not_clean_log_files: boolean. Remove backup md files (starts with #)
    :return:
    '''

    project_dir = os.path.dirname(os.path.abspath(__file__))
    script_path = os.path.join(project_dir, 'scripts')
    script_mdp_path = os.path.join(script_path, 'mdp')

    dask_client, cluster = None, None

    if wdir_to_continue_list is None and (tpr_prev is None or cpt_prev is None or xtc_prev is None):
        # create dirs
        ligand_resid = 'UNL'
        pname, p_ext = os.path.splitext(os.path.basename(protein))

        wdir_protein = os.path.join(wdir, 'md_files', 'md_preparation', 'protein', pname)
        wdir_ligand = os.path.join(wdir, 'md_files', 'md_preparation', 'ligands')
        wdir_system_ligand = os.path.join(wdir, 'md_files', 'md_preparation', 'cofactors')
        wdir_metal = os.path.join(wdir, 'md_files', 'md_preparation', 'metals', pname)

        wdir_md = os.path.join(wdir, 'md_files', 'md_run')

        os.makedirs(wdir_md, exist_ok=True)
        os.makedirs(wdir_protein, exist_ok=True)
        os.makedirs(wdir_ligand, exist_ok=True)
        os.makedirs(wdir_system_ligand, exist_ok=True)
        os.makedirs(wdir_metal, exist_ok=True)

        # check if already exist in the working directory
<<<<<<< HEAD
        if not metal_resnames or (not gaussian_exe or not activate_gaussian):
            if not os.path.isfile(f'{os.path.join(wdir_protein, pname)}.gro') or not os.path.isfile(
                    os.path.join(wdir_protein, "topol.top")):
                if p_ext != '.gro' or topol is None or posre_list_protein is None:
                    logging.info('Start protein preparation')
                    cmd = f'gmx pdb2gmx -f {protein} -o {os.path.join(wdir_protein, pname)}.gro -water tip3p -ignh ' \
                          f'-i {os.path.join(wdir_protein, "posre.itp")} ' \
                          f'-p {os.path.join(wdir_protein, "topol.top")} -ff {forcefield_name} >> {bash_log} 2>&1'
                    if not run_check_subprocess(cmd, protein):
=======
        if not os.path.isfile(f'{os.path.join(wdir_protein, pname)}.gro') or not os.path.isfile(
                os.path.join(wdir_protein, "topol.top")):
            if p_ext != '.gro' or topol is None or posre_list_protein is None:
                logging.info('Start protein preparation')
                cmd = f'gmx pdb2gmx -f {protein} -o {os.path.join(wdir_protein, pname)}.gro -water tip3p -ignh ' \
                      f'-i {os.path.join(wdir_protein, "posre.itp")} ' \
                      f'-p {os.path.join(wdir_protein, "topol.top")} -ff {forcefield_name} >> {os.path.join(wdir, bash_log)} 2>&1'
                if not run_check_subprocess(cmd, protein, log=os.path.join(wdir, bash_log)):
                    return None
                logging.info(f'Successfully finished protein preparation\n')
            else:
                target_path = os.path.join(wdir_protein, os.path.basename(protein))
                if not os.path.isfile(target_path):
                    shutil.copy(protein, target_path)
                target_path = os.path.join(wdir_protein, 'topol.top')
                if not os.path.isfile(target_path):
                    shutil.copy(topol, target_path)
                # multiple chains
                for posre_protein in posre_list_protein:
                    target_path = os.path.join(wdir_protein, os.path.basename(posre_protein))
                    if not os.path.isfile(target_path):
                        shutil.copy(posre_protein, target_path)
                if topol_itp_list is not None:
                    if len(posre_list_protein) != len(topol_itp_list):
                        logging.exception(
                            'The number of protein_chainX.itp files should be equal the number of posre_protein_chainX.itp files.'
                            ' Check --topol_itp and --posre arguments')
>>>>>>> 15a85106
                        return None
                    logging.info(f'Successfully finished protein preparation\n')
                else:
                    target_path = os.path.join(wdir_protein, os.path.basename(protein))
                    if not os.path.isfile(target_path):
                        shutil.copy(protein, target_path)
                    target_path = os.path.join(wdir_protein, 'topol.top')
                    if not os.path.isfile(target_path):
                        shutil.copy(topol, target_path)
                    # multiple chains
                    for posre_protein in posre_list_protein:
                        target_path = os.path.join(wdir_protein, os.path.basename(posre_protein))
                        if not os.path.isfile(target_path):
                            shutil.copy(posre_protein, target_path)
                    if topol_itp_list is not None:
                        if len(posre_list_protein) != len(topol_itp_list):
                            logging.exception(
                                'The number of protein_chainX.itp files should be equal the number of posre_protein_chainX.itp files.'
                                ' Check --topol_itp and --posre arguments')
                            return None
                        for topol_itp in topol_itp_list:
                            target_path = os.path.join(wdir_protein, os.path.basename(topol_itp))
                            if not os.path.isfile(target_path):
                                shutil.copy(topol_itp, target_path)

            else:
                logging.warning(f'{os.path.join(wdir_protein, pname)}.gro and topol.top files exist. '
                                f'Protein preparation step will be skipped.')

        # Part 1. Ligand Preparation
        protein_resid_set = get_protein_resid_set(protein)
        if system_lfile is not None:
            logging.info('Start cofactor preparation')
            number_of_mols, problem_mols = check_mols(system_lfile)
            if problem_mols:
                logging.exception(f'Cofactor molecules: {problem_mols} from {system_lfile} cannot be processed. Script will be interrupted.')
                return None

            system_lig_wdirs = prepare_input_ligands(system_lfile, preset_resid=None, protein_resid_set=protein_resid_set, script_path=script_path,
                                                     project_dir=project_dir, wdir_ligand=wdir_system_ligand,
                                                     gaussian_exe=gaussian_exe, activate_gaussian=activate_gaussian,
<<<<<<< HEAD
                                                     gaussian_basis=gaussian_basis,gaussian_memory=gaussian_memory,
=======
                                                     gaussian_basis=gaussian_basis, gaussian_memory=gaussian_memory,
>>>>>>> 15a85106
                                                     hostfile=hostfile, ncpu=ncpu, bash_log=bash_log)
            if number_of_mols != len(system_lig_wdirs):
                logging.exception(f'Error with cofactor preparation. Only {len(system_lig_wdirs)} from {number_of_mols} preparation were finished.'
                                  f' The calculation will be interrupted')
                return None

            logging.info(f'Successfully finished {len(system_lig_wdirs)} cofactor preparation\n')
        else:
            system_lig_wdirs = []

        if lfile is not None:
            logging.info('Start ligand preparation')
            number_of_mols, problem_mols = check_mols(lfile)
            if problem_mols:
                logging.warning(f'Ligand molecules: {problem_mols} from {lfile} cannot be processed.'
                                f' Such molecules will be skipped.')

            var_lig_wdirs = prepare_input_ligands(lfile, preset_resid=ligand_resid, protein_resid_set=protein_resid_set, script_path=script_path,
                                                  project_dir=project_dir, wdir_ligand=wdir_ligand,
                                                  gaussian_exe=gaussian_exe, activate_gaussian=activate_gaussian,
                                                  gaussian_basis=gaussian_basis, gaussian_memory=gaussian_memory,
                                                  hostfile=hostfile, ncpu=ncpu, bash_log=bash_log)
            if number_of_mols != len(var_lig_wdirs):
                logging.warning(f'Problem with ligand preparation. Only {len(var_lig_wdirs)} from {number_of_mols} preparation were finished.'
                                f' Such molecules will be skipped.')

            logging.info(f'Successfully finished {len(var_lig_wdirs)} ligand preparation\n')
        else:
            var_lig_wdirs = [[]]  # run protein in water only simulation

        if not var_lig_wdirs:
            return None
        # Part 2 Complex preparation
        try:
            dask_client, cluster = init_dask_cluster(hostfile=hostfile, n_tasks_per_node=min(ncpu, len(var_lig_wdirs)), ncpu=ncpu)
            # make all.itp and create complex
            logging.info('Start complex preparation')
            var_complex_prepared_dirs = []

            # Part 2.1 MCPBPY Metal-Complex preparation
            if metal_resnames and gaussian_exe and activate_gaussian:
                logging.info('Start MCPBPY procedure')
                for res in calc_dask(mcbpy_md.main, var_lig_wdirs, dask_client,
                              protein_name=pname, protein_file=protein,
                              metal_resnames=metal_resnames, metal_charges=metal_charges,
                              wdir_metal=wdir_metal, system_lig_wdirs=system_lig_wdirs,
                              wdir_md=wdir_md, script_path=script_path, ncpu=ncpu,
                              activate_gaussian=activate_gaussian, gaussian_version=gaussian_exe,
                              gaussian_basis=gaussian_basis, gaussian_memory=gaussian_memory,
                              bash_log=bash_log, nvt_time_ps=nvt_time_ps, npt_time_ps=npt_time_ps, mdtime_ns=mdtime_ns,
                              cut_off=mcpbpy_cut_off):
                    if res:
                        var_complex_prepared_dirs.append(res)

                logging.info('MCPBPY procedure: Finish MCPBPY preparation')
            else:
                for res in calc_dask(run_complex_preparation, var_lig_wdirs, dask_client,
                                     wdir_system_ligand_list=system_lig_wdirs,
                                     protein_name=pname, wdir_protein=wdir_protein,
                                     clean_previous=clean_previous, wdir_md=wdir_md,
                                     script_path=script_mdp_path, project_dir=project_dir, mdtime_ns=mdtime_ns,
                                     npt_time_ps=npt_time_ps, nvt_time_ps=nvt_time_ps, bash_log=bash_log):
                    if res:
                        var_complex_prepared_dirs.append(res)

            logging.info(f'Successfully finished {len(var_complex_prepared_dirs)} complex preparation\n')
        finally:
            if dask_client:
                dask_client.retire_workers(dask_client.scheduler_info()['workers'], on_error='ignore',
                                           close_workers=True, remove=True)
                dask_client.shutdown()
            if cluster:
                cluster.close()

        if not var_complex_prepared_dirs:
            return None

        # Part 3. Equilibration and MD simulation. Run on all cpu
        try:
            dask_client, cluster = init_dask_cluster(hostfile=hostfile, n_tasks_per_node=1, ncpu=ncpu)
            logging.info('Start Equilibration steps')
            var_eq_dirs = []
            for res in calc_dask(run_equilibration, var_complex_prepared_dirs, dask_client, project_dir=project_dir,
                                 bash_log=bash_log):
                if res:
                    var_eq_dirs.append(res)
            logging.info(f'Successfully finished {len(var_eq_dirs)} Equilibration step\n')

            var_md_dirs = []
            logging.info('Start Simulation step')
            for res in calc_dask(run_simulation, var_eq_dirs, dask_client, project_dir=project_dir, bash_log=bash_log):
                if res:
                    var_md_dirs.append(res)

        finally:
            if dask_client:
                dask_client.retire_workers(dask_client.scheduler_info()['workers'], on_error='ignore',
                                           close_workers=True, remove=True)
                dask_client.shutdown()
            if cluster:
                cluster.close()

        deffnm = 'md_out'
        logging.info(f'Simulation of {len(var_md_dirs)} were successfully finished\nFinished: {var_md_dirs}\n')

    else:  # continue prev md
        try:
            dask_client, cluster = init_dask_cluster(hostfile=hostfile, n_tasks_per_node=1, ncpu=ncpu)
            logging.info('Start Continue Simulation step')
            var_md_dirs = []
            deffnm = f'{deffnm_prev}_{mdtime_ns}'
            #  continue simulations not created by tool
            if tpr_prev and cpt_prev and xtc_prev:
                wdir_to_continue_list = [wdir]

            for res in calc_dask(continue_md_from_dir, wdir_to_continue_list, dask_client,
                                 tpr=tpr_prev, cpt=cpt_prev, xtc=xtc_prev,
                                 deffnm_prev=deffnm_prev, deffnm_next=deffnm, mdtime_ns=mdtime_ns,
                                 project_dir=project_dir, bash_log=bash_log):
                if res:
                    var_md_dirs.append(res)

        finally:
            if dask_client:
                dask_client.retire_workers(dask_client.scheduler_info()['workers'], on_error='ignore',
                                           close_workers=True, remove=True)
                dask_client.shutdown()
            if cluster:
                cluster.close()
        logging.info(
            f'Continue of simulation of {len(var_md_dirs)} were successfully finished\nFinished: {var_md_dirs}\n')

    if not var_md_dirs:
        return None

    # Part 3. MD Analysis. Run on each cpu
    try:
        dask_client, cluster = init_dask_cluster(hostfile=hostfile, n_tasks_per_node=min(ncpu, len(var_md_dirs)), ncpu=ncpu)
        logging.info('Start Analysis of the simulations')
        var_md_analysis_dirs = []
        # os.path.dirname(var_lig)
        for res in calc_dask(run_md_analysis, var_md_dirs,
                             dask_client, deffnm=deffnm, mdtime_ns=mdtime_ns, project_dir=project_dir,
                             bash_log=bash_log, ligand_resid=ligand_resid, ligand_list_file_prev=ligand_list_file_prev):
            if res:
                var_md_analysis_dirs.append(res)
    finally:
        if dask_client:
            dask_client.retire_workers(dask_client.scheduler_info()['workers'], on_error='ignore',
                                       close_workers=True, remove=True)
            dask_client.shutdown()
        if cluster:
            cluster.close()

    logging.info(
        f'Analysis of md simulation of {len(var_md_analysis_dirs)} were successfully finished\nFinished: {var_md_analysis_dirs}')

    if not not_clean_log_files:
        if wdir_to_continue_list is None:
            for f in glob(os.path.join(wdir_md, '*', '#*#')):
                os.remove(f)
        else:
            for wdir_md in wdir_to_continue_list:
                for f in glob(os.path.join(wdir_md, '#*#')):
                    os.remove(f)


def main():
    parser = argparse.ArgumentParser(description='''Run or continue MD simulation.\n
    Allowed systems: Protein, Protein-Ligand, Protein-Cofactors(multiple), Protein-Ligand-Cofactors(multiple) ''')
    parser.add_argument('-p', '--protein', metavar='FILENAME', required=False,
                        type=partial(filepath_type, ext=('pdb', 'gro'), check_exist=True),
                        help='input file of protein. Supported formats: *.pdb or gro')
    parser.add_argument('-d', '--wdir', metavar='WDIR', default=None,
                        type=partial(filepath_type, check_exist=False, create_dir=True),
                        help='Working directory. If not set the current directory will be used.')
    parser.add_argument('-l', '--ligand', metavar='FILENAME', required=False,
                        type=partial(filepath_type, ext=('mol', 'sdf', 'mol2')),
                        help='input file with compound. Supported formats: *.mol or sdf')
    parser.add_argument('--cofactor', metavar='FILENAME', default=None,
                        type=partial(filepath_type, ext=('mol', 'sdf')),
                        help='input file with compound. Supported formats: *.mol or sdf')
    parser.add_argument('--clean_previous_md', action='store_true', default=False,
                        help='remove a production MD simulation directory if it exists to re-initialize production MD setup')
    parser.add_argument('--hostfile', metavar='FILENAME', required=False, type=str, default=None,
                        help='text file with addresses of nodes of dask SSH cluster. The most typical, it can be '
                             'passed as $PBS_NODEFILE variable from inside a PBS script. The first line in this file '
                             'will be the address of the scheduler running on the standard port 8786. If omitted, '
                             'calculations will run on a single machine as usual.')
    parser.add_argument('-c', '--ncpu', metavar='INTEGER', required=False, default=cpu_count(), type=int,
                        help='number of CPU per server. Use all cpus by default.')
    parser.add_argument('--topol', metavar='topol.top', required=False, default=None, type=filepath_type,
                        help='topology file (required if a gro-file is provided for the protein).'
                             'All output files obtained from gmx2pdb should preserve the original names')
    parser.add_argument('--topol_itp', metavar='topol_chainA.itp topol_chainB.itp', required=False, nargs='+',
                        default=None, type=filepath_type,
                        help='Itp files for individual protein chains (required if a gro-file is provided for the protein).'
                             'All output files obtained from gmx2pdb should preserve the original names')
    parser.add_argument('--posre', metavar='posre.itp', required=False, nargs='+', default=None, type=filepath_type,
                        help='posre file(s) (required if a gro-file is provided for the protein).'
                             'All output files obtained from gmx2pdb should preserve the original names')
    parser.add_argument('--protein_forcefield', metavar='amber99sb-ildn', required=False, default='amber99sb-ildn', type=str,
                        help='Force Field for protein preparation')
    parser.add_argument('--md_time', metavar='ns', required=False, default=1, type=float,
                        help='time of MD simulation in ns')
    parser.add_argument('--npt_time', metavar='ps', required=False, default=100, type=int,
                        help='time of NPT equilibration in ps')
    parser.add_argument('--nvt_time', metavar='ps', required=False, default=100, type=int,
                        help='time of NVT equilibration in ps')
    parser.add_argument('--not_clean_log_files', action='store_true', default=False,
                        help='Not to remove all backups of md files')
    # continue md
    parser.add_argument('--wdir_to_continue', metavar='DIRNAME', required=False, default=None, nargs='+',
                        type=partial(filepath_type, exist_type='dir'),
                        help='''single or multiple directories contain simulations created by the tool. Use to extend or continue the simulation.\n'
                                 Should consist of: tpr, cpt, xtc and all_ligand_resid.txt files. 
                                 File all_ligand_resid.txt is optional and used to run md analysis for the ligands.\n
                                 If you want to continue your own simulation not created by the tool use --tpr, --cpt, --xtc and --wdir or arguments 
                                 (--ligand_list_file is optional and required to run md analysis after simulation )''')
    parser.add_argument('--deffnm', metavar='preffix for md files', required=False, default='md_out',
                        help='''preffix for the previous md files. Use to extend or continue the simulation.
                            Required if --wdir_to_continue is used. Files deffnm.tpr, deffnm.cpt, deffnm.xtc will be used from --wdir_to_continue directories''')
    parser.add_argument('--tpr', metavar='FILENAME', required=False, default=None, type=filepath_type,
                        help='tpr file from the previous MD simulation')
    parser.add_argument('--cpt', metavar='FILENAME', required=False, default=None, type=filepath_type,
                        help='cpt file from previous simulation')
    parser.add_argument('--xtc', metavar='FILENAME', required=False, default=None, type=filepath_type,
                        help='xtc file from previous simulation')
    parser.add_argument('--ligand_list_file', metavar='all_ligand_resid.txt', default=None, type=filepath_type,
                        help='''If you want automatic md analysis for ligands was run after continue of simulation you should set ligand_list file. 
                                 Format of the file (no headers): user_ligand_id\tgromacs_ligand_id. Example: my_ligand\tUNL.
                                 Can be set up or placed into --wdir_to_continue directory(ies)''')
    parser.add_argument('--ligand_id', metavar='UNL', default='UNL', type=str,
                        help='''If you want automatic md analysis for ligand was run after continue of simulation you can set ligand_id if it is not UNL default value''')
    # boron-containing molecules and mcpbpy
    parser.add_argument('--activate_gaussian', metavar='module load Gaussian/09-d01', required=False, default=None,
                        help='string that load gaussian module if necessary')
    parser.add_argument('--gaussian_exe', metavar='g09 or /apps/all/Gaussian/09-d01/g09/g09', required=False,
                        default=None,
                        help='path to gaussian executable or alias. Requred to run preparation of boron-containing compounds.')
    parser.add_argument('--gaussian_basis', metavar='B3LYP/6-31G*', required=False,
                        default='B3LYP/6-31G*', help='Gaussian Basis')
    parser.add_argument('--gaussian_memory', metavar='200GB', required=False,
                        default='200GB', help='Gaussian Memory Usage')
<<<<<<< HEAD
    # mcpbpy
    parser.add_argument('--metal_resnames', metavar='MN', required=False, default=None, nargs='*',
                        help='Metal residue names to run MCPB.py procedure. '
                             'Start MCPBPY procedure only if gaussian_exe and activate_gaussian arguments are set up,'
                             'Otherwise standard gmx2pdb procedure will be run.')
    parser.add_argument('--metal_cutoff', metavar='2.8', required=False, default=2.8,
                        help='Metal residue cutoff to run MCPB.py procedure')
    parser.add_argument('--metal_charges', metavar='{MN:2, ZN:2, CA:2}', type=json.loads, required=False,
                        default={'MN':2, 'ZN':2, 'CA':2},
                        help='Metal residue charges in dictionary format'
                             'Start MCPBPY procedure only if metal_resnames and gaussian_exe and activate_gaussian arguments are set up,'
                             'Otherwise standard gmx2pdb procedure will be run.')

=======
>>>>>>> 15a85106

    args = parser.parse_args()

    if args.wdir is None:
        wdir = os.getcwd()
    else:
        wdir = args.wdir

    out_time = f'{datetime.now().strftime("%d-%m-%Y-%H-%M-%S")}'
    log_file = os.path.join(wdir,
                            f'log_{os.path.basename(str(args.protein))[:-4]}_{os.path.basename(str(args.ligand))[:-4]}_{os.path.basename(str(args.cofactor))[:-4]}_'
                            f'{out_time}.log')
    bash_log = f'streamd_bash_{os.path.basename(str(args.protein))[:-4]}_{os.path.basename(str(args.ligand))[:-4]}_{os.path.basename(str(args.cofactor))[:-4]}_{out_time}.log'

    logging.basicConfig(format='%(asctime)s - %(name)s - %(levelname)s: %(message)s', datefmt='%Y-%m-%d %H:%M:%S',
                        level=logging.INFO,
                        handlers=[logging.FileHandler(log_file),
                                  logging.StreamHandler()])

    logging.getLogger('distributed').setLevel('WARNING')
    logging.getLogger('asyncssh').setLevel('WARNING')
    logging.getLogger('distributed.worker').setLevel('WARNING')
    logging.getLogger('distributed.core').setLevel('WARNING')
    logging.getLogger('distributed.comm').setLevel('WARNING')
    logging.getLogger('distributed.nanny').setLevel('CRITICAL')
    logging.getLogger('bockeh').setLevel('WARNING')

    logging.info(args)
    try:
        start(protein=args.protein,
              lfile=args.ligand, system_lfile=args.cofactor,
              topol=args.topol, topol_itp_list=args.topol_itp, posre_list_protein=args.posre,
              forcefield_name=args.protein_forcefield, npt_time_ps=args.npt_time, nvt_time_ps=args.nvt_time, mdtime_ns=args.md_time,
              wdir_to_continue_list=args.wdir_to_continue, deffnm_prev=args.deffnm,
              tpr_prev=args.tpr, cpt_prev=args.cpt, xtc_prev=args.xtc,
              ligand_list_file_prev=args.ligand_list_file, ligand_resid=args.ligand_id,
              activate_gaussian=args.activate_gaussian, gaussian_exe=args.gaussian_exe,
              gaussian_basis=args.gaussian_basis, gaussian_memory=args.gaussian_memory,
              hostfile=args.hostfile, ncpu=args.ncpu, wdir=wdir,
              clean_previous=args.clean_previous_md, not_clean_log_files=args.not_clean_log_files,
              metal_resnames=args.metal_resnames, metal_charges=args.metal_charges, mcpbpy_cut_off=args.metal_cutoff,
              bash_log=bash_log)
    finally:
        logging.shutdown()<|MERGE_RESOLUTION|>--- conflicted
+++ resolved
@@ -86,10 +86,7 @@
           wdir_to_continue_list, deffnm_prev,
           tpr_prev, cpt_prev, xtc_prev, ligand_list_file_prev, ligand_resid,
           activate_gaussian, gaussian_exe, gaussian_basis, gaussian_memory,
-<<<<<<< HEAD
           metal_resnames, metal_charges, mcpbpy_cut_off,
-=======
->>>>>>> 15a85106
           hostfile, ncpu, clean_previous, not_clean_log_files, bash_log=None):
     '''
     :param protein: protein file - pdb or gro format
@@ -142,7 +139,6 @@
         os.makedirs(wdir_metal, exist_ok=True)
 
         # check if already exist in the working directory
-<<<<<<< HEAD
         if not metal_resnames or (not gaussian_exe or not activate_gaussian):
             if not os.path.isfile(f'{os.path.join(wdir_protein, pname)}.gro') or not os.path.isfile(
                     os.path.join(wdir_protein, "topol.top")):
@@ -150,37 +146,8 @@
                     logging.info('Start protein preparation')
                     cmd = f'gmx pdb2gmx -f {protein} -o {os.path.join(wdir_protein, pname)}.gro -water tip3p -ignh ' \
                           f'-i {os.path.join(wdir_protein, "posre.itp")} ' \
-                          f'-p {os.path.join(wdir_protein, "topol.top")} -ff {forcefield_name} >> {bash_log} 2>&1'
-                    if not run_check_subprocess(cmd, protein):
-=======
-        if not os.path.isfile(f'{os.path.join(wdir_protein, pname)}.gro') or not os.path.isfile(
-                os.path.join(wdir_protein, "topol.top")):
-            if p_ext != '.gro' or topol is None or posre_list_protein is None:
-                logging.info('Start protein preparation')
-                cmd = f'gmx pdb2gmx -f {protein} -o {os.path.join(wdir_protein, pname)}.gro -water tip3p -ignh ' \
-                      f'-i {os.path.join(wdir_protein, "posre.itp")} ' \
-                      f'-p {os.path.join(wdir_protein, "topol.top")} -ff {forcefield_name} >> {os.path.join(wdir, bash_log)} 2>&1'
-                if not run_check_subprocess(cmd, protein, log=os.path.join(wdir, bash_log)):
-                    return None
-                logging.info(f'Successfully finished protein preparation\n')
-            else:
-                target_path = os.path.join(wdir_protein, os.path.basename(protein))
-                if not os.path.isfile(target_path):
-                    shutil.copy(protein, target_path)
-                target_path = os.path.join(wdir_protein, 'topol.top')
-                if not os.path.isfile(target_path):
-                    shutil.copy(topol, target_path)
-                # multiple chains
-                for posre_protein in posre_list_protein:
-                    target_path = os.path.join(wdir_protein, os.path.basename(posre_protein))
-                    if not os.path.isfile(target_path):
-                        shutil.copy(posre_protein, target_path)
-                if topol_itp_list is not None:
-                    if len(posre_list_protein) != len(topol_itp_list):
-                        logging.exception(
-                            'The number of protein_chainX.itp files should be equal the number of posre_protein_chainX.itp files.'
-                            ' Check --topol_itp and --posre arguments')
->>>>>>> 15a85106
+                          f'-p {os.path.join(wdir_protein, "topol.top")} -ff {forcefield_name} >> {os.path.join(wdir, bash_log)} 2>&1'
+                    if not run_check_subprocess(cmd, protein, log=os.path.join(wdir, bash_log)):
                         return None
                     logging.info(f'Successfully finished protein preparation\n')
                 else:
@@ -222,11 +189,7 @@
             system_lig_wdirs = prepare_input_ligands(system_lfile, preset_resid=None, protein_resid_set=protein_resid_set, script_path=script_path,
                                                      project_dir=project_dir, wdir_ligand=wdir_system_ligand,
                                                      gaussian_exe=gaussian_exe, activate_gaussian=activate_gaussian,
-<<<<<<< HEAD
-                                                     gaussian_basis=gaussian_basis,gaussian_memory=gaussian_memory,
-=======
                                                      gaussian_basis=gaussian_basis, gaussian_memory=gaussian_memory,
->>>>>>> 15a85106
                                                      hostfile=hostfile, ncpu=ncpu, bash_log=bash_log)
             if number_of_mols != len(system_lig_wdirs):
                 logging.exception(f'Error with cofactor preparation. Only {len(system_lig_wdirs)} from {number_of_mols} preparation were finished.'
@@ -471,7 +434,6 @@
                         default='B3LYP/6-31G*', help='Gaussian Basis')
     parser.add_argument('--gaussian_memory', metavar='200GB', required=False,
                         default='200GB', help='Gaussian Memory Usage')
-<<<<<<< HEAD
     # mcpbpy
     parser.add_argument('--metal_resnames', metavar='MN', required=False, default=None, nargs='*',
                         help='Metal residue names to run MCPB.py procedure. '
@@ -485,8 +447,6 @@
                              'Start MCPBPY procedure only if metal_resnames and gaussian_exe and activate_gaussian arguments are set up,'
                              'Otherwise standard gmx2pdb procedure will be run.')
 
-=======
->>>>>>> 15a85106
 
     args = parser.parse_args()
 

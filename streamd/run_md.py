--- conflicted
+++ resolved
@@ -86,12 +86,8 @@
           wdir_to_continue_list, deffnm_prev,
           tpr_prev, cpt_prev, xtc_prev, ligand_list_file_prev, ligand_resid,
           activate_gaussian, gaussian_exe, gaussian_basis, gaussian_memory,
-<<<<<<< HEAD
           metal_resnames, metal_charges, mcpbpy_cut_off,
-          hostfile, ncpu, clean_previous, not_clean_log_files, bash_log=None):
-=======
           seed, hostfile, ncpu, clean_previous, not_clean_log_files, bash_log=None):
->>>>>>> c224c6a4
     '''
     :param protein: protein file - pdb or gro format
     :param wdir: None or path
@@ -233,7 +229,6 @@
             logging.info('Start complex preparation')
             var_complex_prepared_dirs = []
 
-<<<<<<< HEAD
             # Part 2.1 MCPBPY Metal-Complex preparation
             if metal_resnames and gaussian_exe and activate_gaussian:
                 logging.info('Start MCPBPY procedure')
@@ -244,7 +239,7 @@
                               wdir_md=wdir_md, script_path=script_path, ncpu=ncpu,
                               activate_gaussian=activate_gaussian, gaussian_version=gaussian_exe,
                               gaussian_basis=gaussian_basis, gaussian_memory=gaussian_memory,
-                              bash_log=bash_log, nvt_time_ps=nvt_time_ps, npt_time_ps=npt_time_ps, mdtime_ns=mdtime_ns,
+                              bash_log=bash_log, seed=seed, nvt_time_ps=nvt_time_ps, npt_time_ps=npt_time_ps, mdtime_ns=mdtime_ns,
                               cut_off=mcpbpy_cut_off):
                     if res:
                         var_complex_prepared_dirs.append(res)
@@ -260,16 +255,6 @@
                     if res:
                         var_complex_prepared_dirs.append(res)
 
-=======
-            for res in calc_dask(run_complex_preparation, var_lig_wdirs, dask_client,
-                                 wdir_system_ligand_list=system_lig_wdirs,
-                                 protein_name=pname, wdir_protein=wdir_protein,
-                                 clean_previous=clean_previous, wdir_md=wdir_md,
-                                 script_path=script_mdp_path, project_dir=project_dir, mdtime_ns=mdtime_ns,
-                                 npt_time_ps=npt_time_ps, nvt_time_ps=nvt_time_ps, seed=seed, bash_log=bash_log):
-                if res:
-                    var_complex_prepared_dirs.append(res)
->>>>>>> c224c6a4
             logging.info(f'Successfully finished {len(var_complex_prepared_dirs)} complex preparation\n')
         finally:
             if dask_client:
@@ -441,44 +426,36 @@
                         help='''If you want automatic md analysis for ligands was run after continue of simulation you should set ligand_list file. 
                                  Format of the file (no headers): user_ligand_id\tgromacs_ligand_id. Example: my_ligand\tUNL.
                                  Can be set up or placed into --wdir_to_continue directory(ies)''')
-<<<<<<< HEAD
     parser.add_argument('--ligand_id', metavar='UNL', default='UNL', type=str,
                         help='''If you want automatic md analysis for ligand was run after continue of simulation you can set ligand_id if it is not UNL default value''')
-    # boron-containing molecules and mcpbpy
-    parser.add_argument('--activate_gaussian', metavar='module load Gaussian/09-d01', required=False, default=None,
-=======
     parser2.add_argument('--ligand_id', metavar='UNL', default='UNL', type=str,
                         help='''If you want to run an automatic md analysis for the ligand after continue of simulation you can set ligand_id if it is not UNL default value''')
     # boron-containing molecules
     parser3 = parser.add_argument_group('Boron-containing molecules or MCPBPY usage (use together with Standard Molecular Dynamics Simulation Run arguments group)')
+    # boron-containing molecules and mcpbpy
     parser3.add_argument('--activate_gaussian', metavar='module load Gaussian/09-d01', required=False, default=None,
->>>>>>> c224c6a4
                         help='string that load gaussian module if necessary')
     parser3.add_argument('--gaussian_exe', metavar='g09 or /apps/all/Gaussian/09-d01/g09/g09', required=False,
                         default=None,
                         help='path to gaussian executable or alias. Requred to run preparation of boron-containing compounds.')
     parser3.add_argument('--gaussian_basis', metavar='B3LYP/6-31G*', required=False,
                         default='B3LYP/6-31G*', help='Gaussian Basis')
-<<<<<<< HEAD
-    parser.add_argument('--gaussian_memory', metavar='200GB', required=False,
-                        default='200GB', help='Gaussian Memory Usage')
     # mcpbpy
-    parser.add_argument('--metal_resnames', metavar='MN', required=False, default=None, nargs='*',
+    parser4 = parser.add_argument_group(
+        'MCPBPY usage (use together with Standard Molecular Dynamics Simulation Run arguments group)')
+    parser4.add_argument('--metal_resnames', metavar='MN', required=False, default=None, nargs='*',
                         help='Metal residue names to run MCPB.py procedure. '
                              'Start MCPBPY procedure only if gaussian_exe and activate_gaussian arguments are set up,'
                              'Otherwise standard gmx2pdb procedure will be run.')
-    parser.add_argument('--metal_cutoff', metavar='2.8', required=False, default=2.8,
+    parser4.add_argument('--metal_cutoff', metavar='2.8', required=False, default=2.8,
                         help='Metal residue cutoff to run MCPB.py procedure')
-    parser.add_argument('--metal_charges', metavar='{MN:2, ZN:2, CA:2}', type=json.loads, required=False,
+    parser4.add_argument('--metal_charges', metavar='{MN:2, ZN:2, CA:2}', type=json.loads, required=False,
                         default={'MN':2, 'ZN':2, 'CA':2},
                         help='Metal residue charges in dictionary format'
                              'Start MCPBPY procedure only if metal_resnames and gaussian_exe and activate_gaussian arguments are set up,'
                              'Otherwise standard gmx2pdb procedure will be run.')
-
-=======
-    parser3.add_argument('--gaussian_memory', metavar='120GB', required=False,
+    parser4.add_argument('--gaussian_memory', metavar='120GB', required=False,
                         default='120GB', help='Gaussian Memory Usage')
->>>>>>> c224c6a4
 
     args = parser.parse_args()
 

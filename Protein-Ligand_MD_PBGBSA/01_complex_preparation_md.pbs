--- conflicted
+++ resolved
@@ -285,11 +285,7 @@
   dtstep=50
 fi
 
-<<<<<<< HEAD
 gmx trjconv -s md_out.tpr -f md_fit.xtc -dt $dtstep -o md_short_forcheck.xtc <<< "System"
-=======
-gmx trjconv -s md_out.tpr -f md_centermolsnoPBC.xtc -dt $dtstep -o md_short_forcheck.xtc <<< "0"
->>>>>>> 07dea136
 
 gmx rms -s md_out.tpr -f md_fit.xtc -o rmsd.xvg -n index.ndx -tu $tu <<< "Backbone  Backbone"
 gmx rms -s em.tpr -f md_fit.xtc -o rmsd_xtal.xvg -n index.ndx -tu $tu <<< "Backbone  Backbone"
